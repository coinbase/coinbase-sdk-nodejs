--- conflicted
+++ resolved
@@ -7,10 +7,8 @@
 - Add historical_balances function for wallet: listing historical balances for default address of the wallet.
 - Add toAddressId() method to Transaction class
 - Remove "pending" status from StakingOperationStatusEnum
-<<<<<<< HEAD
+- Add staking operation class helper methods like `isTerminalState`, `isFailedState` and `isCompleteState`.
 - Add validator status enum
-=======
-- Add staking operation class helper methods like `isTerminalState`, `isFailedState` and `isCompleteState`.
 
 ### Changed
 
@@ -18,7 +16,6 @@
 - Update `createStakingOperation` logic to make sure we only pull in newer unsigned txs from the server.   
   This is especially important for External Address use-case where tx signing and broadcast status is maintained on client side, and we risk overwriting the existing txs.
 - Increase default timeout for `createStakingOperation` to 10 min.
->>>>>>> fb1c983e
 
 ## [0.0.16] - 2024-08-14
 
