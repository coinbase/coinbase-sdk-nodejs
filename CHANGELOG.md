# Coinbase Node.js SDK Changelog

## [0.0.15]

### Added

- USD value conversion details to the StakingReward object
<<<<<<< HEAD
- Add Function listHistoricalBalances for Adress for fetching historical balances for an asset
=======
- Gasless USDC Sends
>>>>>>> 23d4d800

## [0.0.14] - 2024-08-05

### Added

- Support for Shared ETH Staking for Wallet Addresses

### Changed

- `unsigned_payload`, `signed_payload`, `status`, and `transaction_hash` in-line fields on `Transfer` are deprecated in favor of those on `Transaction`

## [0.0.13] - 2024-07-30

### Added

- Support for trade with MPC Server-Signer
- `CreateTradeOptions` type

## [0.0.12] - 2024-07-24

### Changed
- Expose `Validator` class

## [0.0.11] - 2024-07-24

### Changed
- Fixed signer wallets signing flow

## [0.0.10] - 2024-07-23

### Added

- Add support for Dedicated ETH Staking for external addresses
- Add support for listing validator details and fetch details of a specific validator

### Changed
- Improved accessibility for `StakingReward` and `StakingOperation` classes
- Fixed a bug with `StakingOperation.sign` method, where we were not properly waiting on a Promise
- Changed `buildStakeOperation`, `buildUnstakeOperation`, and `buildClaimRewardsOperation` to take `mode` as an explicit parameter optional parameter

## [0.0.9] - 2024-06-26

### Added

- `CreateTransferOptions` type
- Support external addresses for balance fetching and requesting faucet funds.
- Support for building staking operations
- Support for retrieving staking rewards information
- Add support for listing address trades via address.listTrades

## [0.0.8] - 2024-06-18

### Added

- Support assets dynamically from the backend without SDK changes.

## [0.0.7] - 2024-06-11

### Added

- Added Base Mainnet network support
- `ServerSigner` object
- Ability to get default Server-Signer

### Changed

Updated the usage of `Coinbase.networkList` to `Coinbase.networks`

## [0.0.6] - 2024-06-03

### Added

- Ability to create wallets backed by server signers and transfer with them
- Changed save_wallet to save_seed
- Changed load_wallets to load_seed and moved at wallet level

### Changed

- Changed save_wallet to save_seed
- Changed load_wallets to load_seed and moved at wallet level

## [0.0.4] - 2024-05-28

### Added

Initial release of the Coinbase NodeJS.

- Supported networks: Base Sepolia
- Wallet create and import
- Address management
- Send and receive ETH, ETC-20s
- Ability to hydrate wallets
- API Key-based authentication
- API HTTP debugging
- User object and getDefaultUser
- Individual private key export
- Error specifications<|MERGE_RESOLUTION|>--- conflicted
+++ resolved
@@ -5,11 +5,8 @@
 ### Added
 
 - USD value conversion details to the StakingReward object
-<<<<<<< HEAD
+- Gasless USDC Sends
 - Add Function listHistoricalBalances for Adress for fetching historical balances for an asset
-=======
-- Gasless USDC Sends
->>>>>>> 23d4d800
 
 ## [0.0.14] - 2024-08-05
 
