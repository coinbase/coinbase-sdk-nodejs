--- conflicted
+++ resolved
@@ -2,7 +2,6 @@
 
 ## Unreleased
 
-<<<<<<< HEAD
 ## [0.6.0] - 2024-09-18
 
 ### Added
@@ -13,13 +12,11 @@
 ### Breaking
 - `Asset#toAtomicAmount` now returns a BigInt instead of a Decimal
   
-=======
 ## [0.5.1] - 2024-09-12
 
 ### Fixed
 - Fixed a bug that blocked arbitrum mainnet wallets from being created
 
->>>>>>> 44abe985
 ## [0.5.0] - 2024-09-11
 
 - Add Arbitrum-Mainnet support for Native transfers.
