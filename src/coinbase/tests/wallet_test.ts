--- conflicted
+++ resolved
@@ -1,36 +1,25 @@
+import { HDKey } from "@scure/bip32";
 import * as bip39 from "bip39";
 import { randomUUID } from "crypto";
+import Decimal from "decimal.js";
+import { Address } from "../address";
 import { Coinbase } from "../coinbase";
+import { ArgumentError } from "../errors";
 import { Wallet } from "../wallet";
-<<<<<<< HEAD
-import { Address as AddressModel, Wallet as WalletModel } from "./../../client";
+import {
+  AddressBalanceList,
+  Address as AddressModel,
+  Balance as BalanceModel,
+  Wallet as WalletModel,
+} from "./../../client";
 import {
   addressesApiMock,
   getAddressFromHDKey,
-  mockFn,
-  newAddressModel,
-  walletsApiMock,
-} from "./utils";
-import { ArgumentError } from "../errors";
-import { HDKey } from "@scure/bip32";
-=======
-import {
-  AddressBalanceList,
-  Address as AddressModel,
-  Wallet as WalletModel,
-  Balance as BalanceModel,
-} from "./../../client";
-import { ArgumentError } from "../errors";
-import {
-  addressesApiMock,
   mockFn,
   mockReturnValue,
   newAddressModel,
   walletsApiMock,
 } from "./utils";
-import { Address } from "../address";
-import Decimal from "decimal.js";
->>>>>>> e131bcae
 
 describe("Wallet Class", () => {
   let wallet, walletModel, walletId;
