--- conflicted
+++ resolved
@@ -237,14 +237,11 @@
 
     const existingSeed =
       "hidden assault maple cheap gentle paper earth surprise trophy guide room tired";
-<<<<<<< HEAD
     const baseWallet = HDKey.fromMasterSeed(bip39.mnemonicToSeedSync(existingSeed));
     const wallet1 = baseWallet.derive("m/44'/60'/0'/0/0");
     const address1 = getAddressFromHDKey(wallet1);
     const wallet2 = baseWallet.derive("m/44'/60'/0'/0/1");
     const address2 = getAddressFromHDKey(wallet2);
-=======
->>>>>>> 264336f4
     const addressList = [
       {
         address_id: "0x23626702fdC45fc75906E535E38Ee1c7EC0C3213",
@@ -273,38 +270,6 @@
     it("should return a Wallet instance", async () => {
       expect(wallet).toBeInstanceOf(Wallet);
     });
-<<<<<<< HEAD
-=======
-
-    it("should return the correct wallet ID", async () => {
-      expect(wallet.getId()).toBe(walletModel.id);
-    });
-
-    it("should return the correct network ID", async () => {
-      expect(wallet.getNetworkId()).toBe(Coinbase.networkList.BaseSepolia);
-    });
-
-    it("should derive the correct number of addresses", async () => {
-      expect(wallet.getAddresses().length).toBe(2);
-    });
-
-    it("should create new address and update the existing address list", async () => {
-      const newAddress = await wallet.createAddress();
-      expect(newAddress).toBeInstanceOf(Address);
-      expect(wallet.getAddresses().length).toBe(3);
-      expect(wallet.getAddress(newAddress.getId())!.getId()).toBe(newAddress.getId());
-    });
-
-    it("should return the correct string representation", async () => {
-      expect(wallet.toString()).toBe(
-        `Wallet{id: '${walletModel.id}', networkId: '${Coinbase.networkList.BaseSepolia}'}`,
-      );
-    });
-
-    it("should throw an ArgumentError when the wallet model is not provided", async () => {
-      await expect(Wallet.init(undefined!)).rejects.toThrow(ArgumentError);
-    });
->>>>>>> 264336f4
   });
 
   describe(".export", () => {
