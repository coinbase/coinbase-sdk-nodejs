import * as bip39 from "bip39";
import * as fs from "fs";
import crypto from "crypto";
import Decimal from "decimal.js";
import { ethers } from "ethers";
import { Address } from "../address";
import { APIError } from "../api_error";
import { Coinbase } from "../coinbase";
import { GWEI_PER_ETHER, WEI_PER_ETHER } from "../constants";
import { ArgumentError, InternalError } from "../errors";
import { Wallet } from "../wallet";
import {
  AddressBalanceList,
  Address as AddressModel,
  Balance as BalanceModel,
  Wallet as WalletModel,
} from "./../../client";
import {
  VALID_ADDRESS_MODEL,
  VALID_TRANSFER_MODEL,
  addressesApiMock,
  generateWalletFromSeed,
  mockFn,
  mockReturnRejectedValue,
  mockReturnValue,
  newAddressModel,
  transfersApiMock,
  walletsApiMock,
} from "./utils";

describe("Wallet Class", () => {
  let wallet: Wallet;
  let walletModel: WalletModel;
  let walletId: string;
  const apiResponses = {};

  beforeAll(async () => {
    walletId = crypto.randomUUID();
    // Mock the API calls
    Coinbase.apiClients.wallet = walletsApiMock;
    Coinbase.apiClients.address = addressesApiMock;
    Coinbase.apiClients.wallet!.createWallet = mockFn(request => {
      const { network_id } = request.wallet;
      apiResponses[walletId] = {
        id: walletId,
        network_id,
        default_address: newAddressModel(walletId),
      };
      return { data: apiResponses[walletId] };
    });
    Coinbase.apiClients.wallet!.getWallet = mockFn(walletId => {
      walletModel = apiResponses[walletId];
      return { data: apiResponses[walletId] };
    });
    Coinbase.apiClients.address!.createAddress = mockFn(walletId => {
      return { data: apiResponses[walletId].default_address };
    });
    wallet = await Wallet.create();
  });

  describe(".createTransfer", () => {
    let weiAmount, destination, intervalSeconds, timeoutSeconds;
    let balanceModel: BalanceModel;

    const mockProvider = new ethers.JsonRpcProvider(
      "https://sepolia.base.org",
    ) as jest.Mocked<ethers.JsonRpcProvider>;
    mockProvider.getTransaction = jest.fn();
    mockProvider.getTransactionReceipt = jest.fn();
    Coinbase.apiClients.baseSepoliaProvider = mockProvider;

    beforeEach(() => {
      const key = ethers.Wallet.createRandom();
      weiAmount = new Decimal("500000000000000000");
      destination = new Address(VALID_ADDRESS_MODEL, key as unknown as ethers.Wallet);
      intervalSeconds = 0.2;
      timeoutSeconds = 10;
      Coinbase.apiClients.address!.getAddressBalance = mockFn(request => {
        const { asset_id } = request;
        balanceModel = {
          amount: "1000000000000000000",
          asset: {
            asset_id,
            network_id: Coinbase.networkList.BaseSepolia,
          },
        };
        return { data: balanceModel };
      });

      Coinbase.apiClients.transfer = transfersApiMock;
    });

    it("should successfully create and complete a transfer", async () => {
      Coinbase.apiClients.transfer!.createTransfer = mockReturnValue(VALID_TRANSFER_MODEL);
      Coinbase.apiClients.transfer!.broadcastTransfer = mockReturnValue({
        transaction_hash: "0x6c087c1676e8269dd81e0777244584d0cbfd39b6997b3477242a008fa9349e11",
        ...VALID_TRANSFER_MODEL,
      });
      mockProvider.getTransaction.mockResolvedValueOnce({
        blockHash: "0xdeadbeef",
      } as ethers.TransactionResponse);
      mockProvider.getTransactionReceipt.mockResolvedValueOnce({
        status: 1,
      } as ethers.TransactionReceipt);

      await wallet.createTransfer(
        weiAmount,
        Coinbase.assets.Wei,
        destination,
        intervalSeconds,
        timeoutSeconds,
      );

      expect(Coinbase.apiClients.transfer!.createTransfer).toHaveBeenCalledTimes(1);
      expect(Coinbase.apiClients.transfer!.broadcastTransfer).toHaveBeenCalledTimes(1);
    });

    it("should throw an APIError if the createTransfer API call fails", async () => {
      Coinbase.apiClients.transfer!.createTransfer = mockReturnRejectedValue(
        new APIError("Failed to create transfer"),
      );
      await expect(
        wallet.createTransfer(
          weiAmount,
          Coinbase.assets.Wei,
          destination,
          intervalSeconds,
          timeoutSeconds,
        ),
      ).rejects.toThrow(APIError);
    });

    it("should throw an APIError if the broadcastTransfer API call fails", async () => {
      Coinbase.apiClients.transfer!.createTransfer = mockReturnValue(VALID_TRANSFER_MODEL);
      Coinbase.apiClients.transfer!.broadcastTransfer = mockReturnRejectedValue(
        new APIError("Failed to broadcast transfer"),
      );
      await expect(
        wallet.createTransfer(
          weiAmount,
          Coinbase.assets.Wei,
          destination,
          intervalSeconds,
          timeoutSeconds,
        ),
      ).rejects.toThrow(APIError);
    });

    it("should throw an Error if the transfer times out", async () => {
      Coinbase.apiClients.transfer!.createTransfer = mockReturnValue(VALID_TRANSFER_MODEL);
      Coinbase.apiClients.transfer!.broadcastTransfer = mockReturnValue({
        transaction_hash: "0x6c087c1676e8269dd81e0777244584d0cbfd39b6997b3477242a008fa9349e11",
        ...VALID_TRANSFER_MODEL,
      });
      intervalSeconds = 0.000002;
      timeoutSeconds = 0.000002;

      await expect(
        wallet.createTransfer(
          weiAmount,
          Coinbase.assets.Wei,
          destination,
          intervalSeconds,
          timeoutSeconds,
        ),
      ).rejects.toThrow("Transfer timed out");
    });

    it("should throw an ArgumentError if there are insufficient funds", async () => {
      const insufficientAmount = new Decimal("10000000000000000000");
      await expect(
        wallet.createTransfer(
          insufficientAmount,
          Coinbase.assets.Wei,
          destination,
          intervalSeconds,
          timeoutSeconds,
        ),
      ).rejects.toThrow(ArgumentError);
    });

    afterEach(() => {
      jest.restoreAllMocks();
    });
  });

  describe(".create", () => {
    it("should return a Wallet instance", async () => {
      expect(wallet).toBeInstanceOf(Wallet);
      expect(Coinbase.apiClients.wallet!.createWallet).toHaveBeenCalledTimes(1);
      expect(Coinbase.apiClients.wallet!.getWallet).toHaveBeenCalledTimes(1);
      expect(Coinbase.apiClients.address!.createAddress).toHaveBeenCalledTimes(1);
      expect(Coinbase.apiClients.wallet!.createWallet).toHaveBeenCalledWith({
        wallet: { network_id: Coinbase.networkList.BaseSepolia },
      });
      expect(Coinbase.apiClients.wallet!.getWallet).toHaveBeenCalledWith(walletId);
    });

    describe(".getId", () => {
      it("should return the correct wallet ID", async () => {
        expect(wallet.getId()).toBe(walletModel.id);
      });
    });

    describe(".getNetworkID", () => {
      it("should return the correct network ID", async () => {
        expect(wallet.getNetworkId()).toBe(Coinbase.networkList.BaseSepolia);
      });
    });

    describe(".getDefaultAddress", () => {
      it("should return the correct default address", async () => {
        expect(wallet.getDefaultAddress()!.getId()).toBe(walletModel.default_address!.address_id);
      });
    });

    it("should return true for canSign when the wallet is initialized without a seed", async () => {
      expect(wallet.canSign()).toBe(true);
    });

    it("should create new address and update the existing address list", async () => {
      expect(wallet.listAddresses().length).toBe(1);
      Coinbase.apiClients.address!.createAddress = mockReturnValue(newAddressModel(walletId));
      const newAddress = await wallet.createAddress();
      expect(newAddress).toBeInstanceOf(Address);
      expect(wallet.listAddresses().length).toBe(2);
      expect(wallet.getAddress(newAddress.getId())!.getId()).toBe(newAddress.getId());
      expect(Coinbase.apiClients.address!.createAddress).toHaveBeenCalledTimes(1);
    });
  });

  describe(".init", () => {
    let wallet: Wallet;
<<<<<<< HEAD
    const walletId = crypto.randomUUID();
=======
>>>>>>> 3864ce2c
    let addressList: AddressModel[];
    let walletModel: WalletModel;

    beforeEach(async () => {
      jest.clearAllMocks();
<<<<<<< HEAD
      const mnemonic =
        "hidden assault maple cheap gentle paper earth surprise trophy guide room tired";
      const existingSeed = bip39.mnemonicToSeedSync(mnemonic).toString("hex");
=======
      const existingSeed = "000102030405060708090a0b0c0d0e0f101112131415161718191a1b1c1d1e1f";
>>>>>>> 3864ce2c
      const { address1, address2, wallet1PrivateKey, wallet2PrivateKey } =
        generateWalletFromSeed(existingSeed);
      addressList = [
        {
          address_id: address1,
          network_id: Coinbase.networkList.BaseSepolia,
          public_key: wallet1PrivateKey,
          wallet_id: walletId,
        },
        {
          address_id: address2,
          network_id: Coinbase.networkList.BaseSepolia,
          public_key: wallet2PrivateKey,
          wallet_id: walletId,
        },
      ];
      walletModel = {
        id: walletId,
        network_id: Coinbase.networkList.BaseSepolia,
        default_address: addressList[0],
      };
      wallet = await Wallet.init(walletModel, existingSeed, addressList);
      Coinbase.apiClients.address!.createAddress = mockFn(walletId => {
        return {
          data: {
            id: walletId,
            network_id: Coinbase.networkList.BaseSepolia,
            default_address: newAddressModel(walletId),
          },
        };
      });
    });

    it("should return a Wallet instance", async () => {
      expect(wallet).toBeInstanceOf(Wallet);
    });

    it("should return the correct wallet ID", async () => {
      expect(wallet.getId()).toBe(walletModel.id);
    });

    it("should return the correct network ID", async () => {
      expect(wallet.getNetworkId()).toBe(Coinbase.networkList.BaseSepolia);
    });

    it("should derive the correct number of addresses", async () => {
      expect(wallet.listAddresses().length).toBe(2);
    });

    it("should create new address and update the existing address list", async () => {
      expect(wallet.listAddresses().length).toBe(2);
      const newAddress = await wallet.createAddress();
      expect(newAddress).toBeInstanceOf(Address);
      expect(wallet.listAddresses().length).toBe(3);
      expect(wallet.getAddress(newAddress.getId())!.getId()).toBe(newAddress.getId());
    });

    it("should return the correct string representation", async () => {
      expect(wallet.toString()).toBe(
        `Wallet{id: '${walletModel.id}', networkId: '${Coinbase.networkList.BaseSepolia}'}`,
      );
    });
  });

  describe(".export", () => {
    let walletId: string;
    let addressModel: AddressModel;
    let walletModel: WalletModel;
    let seedWallet: Wallet;
    const seed = "000102030405060708090a0b0c0d0e0f101112131415161718191a1b1c1d1e1f";

    beforeAll(async () => {
      walletId = crypto.randomUUID();
      addressModel = newAddressModel(walletId);
      walletModel = {
        id: walletId,
        network_id: Coinbase.networkList.BaseSepolia,
        default_address: addressModel,
      };
      Coinbase.apiClients.address = addressesApiMock;
      Coinbase.apiClients.address!.getAddress = mockFn(() => {
        return { data: addressModel };
      });
      seedWallet = await Wallet.init(walletModel, seed);
    });

    it("exports the Wallet data", () => {
      const walletData = seedWallet.export();
      expect(walletData.walletId).toBe(seedWallet.getId());
      expect(walletData.seed).toBe(seed);
    });

    it("allows for re-creation of a Wallet", async () => {
      const walletData = seedWallet.export();
      const newWallet = await Wallet.init(walletModel, walletData.seed);
      expect(newWallet).toBeInstanceOf(Wallet);
    });

    it("should return true for canSign when the wallet is initialized with a seed", () => {
      expect(wallet.canSign()).toBe(true);
    });
  });

  describe(".listBalances", () => {
    beforeEach(() => {
      const mockBalanceResponse: AddressBalanceList = {
        data: [
          {
            amount: "1000000000000000000",
            asset: {
              asset_id: Coinbase.assets.Eth,
              network_id: Coinbase.networkList.BaseSepolia,
              decimals: 18,
            },
          },
          {
            amount: "5000000",
            asset: {
              asset_id: "usdc",
              network_id: Coinbase.networkList.BaseSepolia,
              decimals: 6,
            },
          },
        ],
        has_more: false,
        next_page: "",
        total_count: 2,
      };
      Coinbase.apiClients.wallet!.listWalletBalances = mockReturnValue(mockBalanceResponse);
    });

    it("should return a hash with an ETH and USDC balance", async () => {
      const balanceMap = await wallet.listBalances();
      expect(balanceMap.get("eth")).toEqual(new Decimal(1));
      expect(balanceMap.get("usdc")).toEqual(new Decimal(5));
      expect(Coinbase.apiClients.wallet!.listWalletBalances).toHaveBeenCalledTimes(1);
      expect(Coinbase.apiClients.wallet!.listWalletBalances).toHaveBeenCalledWith(walletId);
    });
  });

  describe(".getBalance", () => {
    beforeEach(() => {
      const mockWalletBalance: BalanceModel = {
        amount: "5000000000000000000",
        asset: {
          asset_id: Coinbase.assets.Eth,
          network_id: Coinbase.networkList.BaseSepolia,
          decimals: 18,
        },
      };
      Coinbase.apiClients.wallet!.getWalletBalance = mockReturnValue(mockWalletBalance);
    });

    it("should return the correct ETH balance", async () => {
      const balanceMap = await wallet.getBalance(Coinbase.assets.Eth);
      expect(balanceMap).toEqual(new Decimal(5));
      expect(Coinbase.apiClients.wallet!.getWalletBalance).toHaveBeenCalledTimes(1);
      expect(Coinbase.apiClients.wallet!.getWalletBalance).toHaveBeenCalledWith(
        walletId,
        Coinbase.assets.Eth,
      );
    });

    it("should return the correct GWEI balance", async () => {
      const balance = await wallet.getBalance(Coinbase.assets.Gwei);
      expect(balance).toEqual(GWEI_PER_ETHER.mul(5));
      expect(Coinbase.apiClients.wallet!.getWalletBalance).toHaveBeenCalledTimes(1);
      expect(Coinbase.apiClients.wallet!.getWalletBalance).toHaveBeenCalledWith(
        walletId,
        Coinbase.assets.Gwei,
      );
    });

    it("should return the correct WEI balance", async () => {
      const balance = await wallet.getBalance(Coinbase.assets.Wei);
      expect(balance).toEqual(WEI_PER_ETHER.mul(5));
      expect(Coinbase.apiClients.wallet!.getWalletBalance).toHaveBeenCalledTimes(1);
      expect(Coinbase.apiClients.wallet!.getWalletBalance).toHaveBeenCalledWith(
        walletId,
        Coinbase.assets.Wei,
      );
    });

    it("should return 0 when the balance is not found", async () => {
      Coinbase.apiClients.wallet!.getWalletBalance = mockReturnValue({});
      const balance = await wallet.getBalance(Coinbase.assets.Wei);
      expect(balance).toEqual(new Decimal(0));
      expect(Coinbase.apiClients.wallet!.getWalletBalance).toHaveBeenCalledTimes(1);
      expect(Coinbase.apiClients.wallet!.getWalletBalance).toHaveBeenCalledWith(
        walletId,
        Coinbase.assets.Wei,
      );
    });
  });

  describe(".canSign", () => {
    let wallet;
    beforeAll(async () => {
      const mockAddressModel = newAddressModel(walletId);
      const mockWalletModel = {
        id: walletId,
        network_id: Coinbase.networkList.BaseSepolia,
        default_address: mockAddressModel,
      };
      Coinbase.apiClients.wallet = walletsApiMock;
      Coinbase.apiClients.address = addressesApiMock;
      Coinbase.apiClients.wallet!.createWallet = mockReturnValue(mockWalletModel);
      Coinbase.apiClients.wallet!.getWallet = mockReturnValue(mockWalletModel);
      Coinbase.apiClients.address!.createAddress = mockReturnValue(mockAddressModel);
      wallet = await Wallet.create();
    });
    it("should return true when the wallet initialized", () => {
      expect(wallet.canSign()).toBe(true);
    });
  });

  describe(".saveSeed", () => {
    const seed = "000102030405060708090a0b0c0d0e0f101112131415161718191a1b1c1d1e1f";
    let apiPrivateKey;
    const filePath = "seeds.json";
    let seedWallet;

    beforeEach(async () => {
      apiPrivateKey = Coinbase.apiKeyPrivateKey;
      Coinbase.apiKeyPrivateKey = crypto.generateKeyPairSync("ec", {
        namedCurve: "prime256v1",
        privateKeyEncoding: { type: "pkcs8", format: "pem" },
        publicKeyEncoding: { type: "spki", format: "pem" },
      }).privateKey;
      fs.writeFileSync(filePath, JSON.stringify({}), "utf8");
      seedWallet = await Wallet.init(walletModel, seed);
    });

    afterEach(async () => {
      fs.unlinkSync(filePath);
      Coinbase.apiKeyPrivateKey = apiPrivateKey;
    });

    it("should save the seed when encryption is false", async () => {
      seedWallet.saveSeed(filePath, false);
      const storedSeedData = fs.readFileSync(filePath);
      const walletSeedData = JSON.parse(storedSeedData.toString());
      expect(walletSeedData[walletId].encrypted).toBe(false);
      expect(walletSeedData[walletId].iv).toBe("");
      expect(walletSeedData[walletId].authTag).toBe("");
      expect(walletSeedData[walletId].seed).toBe(seed);
    });

    it("should save the seed when encryption is true", async () => {
      seedWallet.saveSeed(filePath, true);
      const storedSeedData = fs.readFileSync(filePath);
      const walletSeedData = JSON.parse(storedSeedData.toString());
      expect(walletSeedData[walletId].encrypted).toBe(true);
      expect(walletSeedData[walletId].iv).not.toBe("");
      expect(walletSeedData[walletId].authTag).not.toBe("");
      expect(walletSeedData[walletId].seed).not.toBe(seed);
    });

    it("should throw an error when the wallet is seedless", async () => {
      const seedlessWallet = await Wallet.init(walletModel, "", [newAddressModel(walletId)]);
      try {
        seedlessWallet.saveSeed(filePath, false);
        fail("Expected an error to be thrown");
      } catch (e) {
        expect(e).toBeInstanceOf(InternalError);
      }
    });
  });

  describe(".loadSeed", () => {
    const seed = "000102030405060708090a0b0c0d0e0f101112131415161718191a1b1c1d1e1f";
    let apiPrivateKey;
    const filePath = "seeds.json";
    let seedWallet;
    let seedlessWallet;
    const addressModel = newAddressModel(walletId, "0x375d038838F338B9CC53769Ba0d60745181f1dEE");

    beforeEach(async () => {
      apiPrivateKey = Coinbase.apiKeyPrivateKey;
      Coinbase.apiKeyPrivateKey = crypto.generateKeyPairSync("ec", {
        namedCurve: "prime256v1",
        privateKeyEncoding: { type: "pkcs8", format: "pem" },
        publicKeyEncoding: { type: "spki", format: "pem" },
      }).privateKey;

      const initialSeedData = {
        [walletId]: {
          encrypted: false,
          iv: "",
          authTag: "",
          seed,
        },
      };
      fs.writeFileSync(filePath, JSON.stringify(initialSeedData), "utf8");
      seedWallet = await Wallet.init(walletModel, seed, [addressModel]);
      seedlessWallet = await Wallet.init(walletModel, "", [addressModel]);
    });

    afterEach(async () => {
      fs.unlinkSync(filePath);
      Coinbase.apiKeyPrivateKey = apiPrivateKey;
    });

    it("loads the seed from the file", async () => {
      seedlessWallet.loadSeed(filePath);
      expect(seedlessWallet.canSign()).toBe(true);
    });

    it("loads the encrypted seed from the file", async () => {
      seedWallet.saveSeed(filePath, true);
      seedlessWallet.loadSeed(filePath);
      expect(seedlessWallet.canSign()).toBe(true);
    });

    it("loads the encrypted seed from the file with multiple seeds", async () => {
      seedWallet.saveSeed(filePath, true);

      const otherModel = {
        id: crypto.randomUUID(),
        network_id: Coinbase.networkList.BaseSepolia,
      };
      const otherWallet = await Wallet.init(otherModel);
      otherWallet.saveSeed(filePath, true);

      seedlessWallet.loadSeed(filePath);
      expect(seedlessWallet.canSign()).toBe(true);
    });
  });
});<|MERGE_RESOLUTION|>--- conflicted
+++ resolved
@@ -231,22 +231,12 @@
 
   describe(".init", () => {
     let wallet: Wallet;
-<<<<<<< HEAD
-    const walletId = crypto.randomUUID();
-=======
->>>>>>> 3864ce2c
     let addressList: AddressModel[];
     let walletModel: WalletModel;
 
     beforeEach(async () => {
       jest.clearAllMocks();
-<<<<<<< HEAD
-      const mnemonic =
-        "hidden assault maple cheap gentle paper earth surprise trophy guide room tired";
-      const existingSeed = bip39.mnemonicToSeedSync(mnemonic).toString("hex");
-=======
       const existingSeed = "000102030405060708090a0b0c0d0e0f101112131415161718191a1b1c1d1e1f";
->>>>>>> 3864ce2c
       const { address1, address2, wallet1PrivateKey, wallet2PrivateKey } =
         generateWalletFromSeed(existingSeed);
       addressList = [
