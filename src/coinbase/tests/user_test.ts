--- conflicted
+++ resolved
@@ -55,15 +55,10 @@
 
     beforeAll(async () => {
       walletId = crypto.randomUUID();
-<<<<<<< HEAD
-      const seed = bip39.generateMnemonic(128);
-      walletData = { walletId: walletId, seed: bip39.mnemonicToSeedSync(seed).toString("hex") };
-=======
       walletData = {
         walletId: walletId,
         seed: "000102030405060708090a0b0c0d0e0f101112131415161718191a1b1c1d1e1f",
       };
->>>>>>> 3864ce2c
       const { address1 } = generateWalletFromSeed(walletData.seed);
       mockAddressModel = newAddressModel(walletId, address1);
       mockAddressList = {
@@ -103,219 +98,6 @@
     });
   });
 
-<<<<<<< HEAD
-=======
-  describe(".saveWallet", () => {
-    let seed: string;
-    let walletId: string;
-    let mockSeedWallet: Wallet;
-    let savedWallet: Wallet;
-
-    beforeAll(async () => {
-      walletId = crypto.randomUUID();
-      seed = "86fc9fba421dcc6ad42747f14132c3cd975bd9fb1454df84ce5ea554f2542fbe";
-      const { address1, wallet1PrivateKey } = generateWalletFromSeed(seed);
-      mockAddressModel = {
-        address_id: address1,
-        wallet_id: walletId,
-        public_key: wallet1PrivateKey,
-        network_id: Coinbase.networkList.BaseSepolia,
-      };
-      mockWalletModel = {
-        id: walletId,
-        network_id: Coinbase.networkList.BaseSepolia,
-        default_address: mockAddressModel,
-      };
-      user = new User(mockUserModel);
-      Coinbase.apiClients.address = addressesApiMock;
-      Coinbase.apiClients.address!.getAddress = mockReturnValue(mockAddressModel);
-      Coinbase.backupFilePath = crypto.randomUUID() + ".json";
-      Coinbase.apiKeyPrivateKey = crypto.generateKeyPairSync("ec", {
-        namedCurve: "prime256v1",
-        privateKeyEncoding: { type: "pkcs8", format: "pem" },
-        publicKeyEncoding: { type: "spki", format: "pem" },
-      }).privateKey;
-      mockSeedWallet = await Wallet.init(mockWalletModel, seed, [mockAddressModel]);
-    });
-
-    afterEach(async () => {
-      fs.unlinkSync(Coinbase.backupFilePath);
-    });
-
-    it("should save the Wallet data when encryption is false", async () => {
-      savedWallet = user.saveWallet(mockSeedWallet);
-      expect(savedWallet).toBe(mockSeedWallet);
-      const storedSeedData = fs.readFileSync(Coinbase.backupFilePath);
-      const walletSeedData = JSON.parse(storedSeedData.toString());
-      expect(walletSeedData[walletId].encrypted).toBe(false);
-      expect(walletSeedData[walletId].iv).toBe("");
-      expect(walletSeedData[walletId].authTag).toBe("");
-      expect(walletSeedData[walletId].seed).toBe(seed);
-    });
-
-    it("should save the Wallet data when encryption is true", async () => {
-      savedWallet = user.saveWallet(mockSeedWallet, true);
-      expect(savedWallet).toBe(mockSeedWallet);
-      const storedSeedData = fs.readFileSync(Coinbase.backupFilePath);
-      const walletSeedData = JSON.parse(storedSeedData.toString());
-      expect(walletSeedData[walletId].encrypted).toBe(true);
-      expect(walletSeedData[walletId].iv).toBeTruthy();
-      expect(walletSeedData[walletId].authTag).toBeTruthy();
-      expect(walletSeedData[walletId].seed).not.toBe(seed);
-    });
-
-    it("should throw an error when the existing file is malformed", async () => {
-      fs.writeFileSync(
-        Coinbase.backupFilePath,
-        JSON.stringify({ malformed: "test" }, null, 2),
-        "utf8",
-      );
-      expect(() => user.saveWallet(mockSeedWallet)).toThrow(ArgumentError);
-    });
-  });
-
-  describe(".loadWallets", () => {
-    let mockUserModel: UserModel;
-    let user: User;
-    let walletId: string;
-    let addressModel: AddressModel;
-    let walletModelWithDefaultAddress: WalletModel;
-    let addressListModel: AddressList;
-    let initialSeedData: Record<string, SeedData>;
-    let malformedSeedData: Record<string, string>;
-    let seedDataWithoutSeed: Record<string, object>;
-    let seedDataWithoutIv: Record<string, object>;
-    let seedDataWithoutAuthTag: Record<string, object>;
-
-    beforeAll(() => {
-      walletId = crypto.randomUUID();
-      addressModel = newAddressModel(walletId);
-      addressModel.address_id = "0xB1666C6cDDB29468f721f3A4881a6e95CC963849";
-      walletModelWithDefaultAddress = {
-        id: walletId,
-        network_id: Coinbase.networkList.BaseSepolia,
-        default_address: addressModel,
-      };
-      addressListModel = {
-        data: [addressModel],
-        has_more: false,
-        next_page: "",
-        total_count: 1,
-      };
-      Coinbase.apiClients.wallet = walletsApiMock;
-      Coinbase.apiClients.address = addressesApiMock;
-      Coinbase.backupFilePath = `${crypto.randomUUID()}.json`;
-      Coinbase.apiKeyPrivateKey = crypto.generateKeyPairSync("ec", {
-        namedCurve: "prime256v1",
-        privateKeyEncoding: { type: "pkcs8", format: "pem" },
-        publicKeyEncoding: { type: "spki", format: "pem" },
-      }).privateKey;
-      mockUserModel = {
-        id: "12345",
-      } as UserModel;
-
-      initialSeedData = {
-        [walletId]: {
-          seed: "86fc9fba421dcc6ad42747f14132c3cd975bd9fb1454df84ce5ea554f2542fbe",
-          encrypted: false,
-          iv: "",
-          authTag: "",
-        },
-      };
-      malformedSeedData = {
-        [walletId]: "test",
-      };
-      seedDataWithoutSeed = {
-        [walletId]: {
-          seed: "",
-          encrypted: false,
-        },
-      };
-      seedDataWithoutIv = {
-        [walletId]: {
-          seed: "86fc9fba421dcc6ad42747f14132c3cd975bd9fb1454df84ce5ea554f2542fbe",
-          encrypted: true,
-          iv: "",
-          auth_tag: "0x111",
-        },
-      };
-      seedDataWithoutAuthTag = {
-        [walletId]: {
-          seed: "86fc9fba421dcc6ad42747f14132c3cd975bd9fb1454df84ce5ea554f2542fbe",
-          encrypted: true,
-          iv: "0x111",
-          auth_tag: "",
-        },
-      };
-    });
-
-    beforeEach(() => {
-      user = new User(mockUserModel);
-      fs.writeFileSync(Coinbase.backupFilePath, JSON.stringify(initialSeedData, null, 2));
-    });
-
-    afterEach(() => {
-      if (fs.existsSync(Coinbase.backupFilePath)) {
-        fs.unlinkSync(Coinbase.backupFilePath);
-      }
-    });
-
-    it("loads the Wallet from backup", async () => {
-      const seed = "86fc9fba421dcc6ad42747f14132c3cd975bd9fb1454df84ce5ea554f2542fbe";
-      const { address1, address2 } = generateWalletFromSeed(seed);
-      const addressModel1: AddressModel = newAddressModel(walletId, address1);
-      const addressModel2: AddressModel = newAddressModel(walletId, address2);
-      walletModelWithDefaultAddress = {
-        id: walletId,
-        network_id: Coinbase.networkList.BaseSepolia,
-        default_address: addressModel1,
-      };
-      addressListModel = {
-        data: [addressModel1, addressModel2],
-        has_more: false,
-        next_page: "",
-        total_count: 2,
-      };
-
-      Coinbase.apiClients.wallet = walletsApiMock;
-      Coinbase.apiClients.wallet!.getWallet = mockReturnValue(walletModelWithDefaultAddress);
-      Coinbase.apiClients.address = addressesApiMock;
-      Coinbase.apiClients.address!.listAddresses = mockReturnValue(addressListModel);
-
-      const wallets = await user.loadWallets();
-      const wallet = wallets[walletId];
-      expect(wallet).not.toBeNull();
-      expect(wallet.getId()).toBe(walletId);
-      expect(wallet.getDefaultAddress()?.getId()).toBe(addressModel1.address_id);
-    });
-
-    it("throws an error when the backup file is absent", async () => {
-      fs.unlinkSync(Coinbase.backupFilePath);
-      await expect(user.loadWallets()).rejects.toThrow(new ArgumentError("Backup file not found"));
-    });
-
-    it("throws an error when the backup file is corrupted", async () => {
-      fs.writeFileSync(Coinbase.backupFilePath, JSON.stringify(malformedSeedData, null, 2));
-      await expect(user.loadWallets()).rejects.toThrow(new ArgumentError("Malformed backup data"));
-    });
-
-    it("throws an error when backup does not contain seed", async () => {
-      fs.writeFileSync(Coinbase.backupFilePath, JSON.stringify(seedDataWithoutSeed, null, 2));
-      await expect(user.loadWallets()).rejects.toThrow(new ArgumentError("Malformed backup data"));
-    });
-
-    it("throws an error when backup does not contain iv", async () => {
-      fs.writeFileSync(Coinbase.backupFilePath, JSON.stringify(seedDataWithoutIv, null, 2));
-      await expect(user.loadWallets()).rejects.toThrow(new ArgumentError("Malformed backup data"));
-    });
-
-    it("throws an error when backup does not contain auth_tag", async () => {
-      fs.writeFileSync(Coinbase.backupFilePath, JSON.stringify(seedDataWithoutAuthTag, null, 2));
-      await expect(user.loadWallets()).rejects.toThrow(new ArgumentError("Malformed backup data"));
-    });
-  });
-
->>>>>>> 3864ce2c
   describe(".listWallets", () => {
     let user: User;
     let walletId: string;
@@ -378,13 +160,8 @@
         next_page: "",
         total_count: 0,
       });
-<<<<<<< HEAD
       const result = await user.listWallets();
       expect(result.wallets.length).toBe(0);
-=======
-      const wallets = await user.listWallets();
-      expect(wallets.length).toBe(0);
->>>>>>> 3864ce2c
       expect(Coinbase.apiClients.wallet!.listWallets).toHaveBeenCalledTimes(1);
       expect(Coinbase.apiClients.address!.listAddresses).toHaveBeenCalledTimes(0);
     });
@@ -400,20 +177,12 @@
         total_count: 1,
       });
       Coinbase.apiClients.address!.listAddresses = mockReturnValue(addressListModel);
-<<<<<<< HEAD
       const result = await user.listWallets();
       expect(result.wallets[0]).toBeInstanceOf(Wallet);
       expect(result.wallets.length).toBe(1);
       expect(result.wallets[0].getId()).toBe(walletId);
-      expect(result.wallets[0].getAddresses().length).toBe(2);
+      expect(result.wallets[0].listAddresses().length).toBe(2);
       expect(result.nextPageToken).toBe("nextPageToken");
-=======
-      const wallets = await user.listWallets();
-      expect(wallets[0]).toBeInstanceOf(Wallet);
-      expect(wallets.length).toBe(1);
-      expect(wallets[0].getId()).toBe(walletId);
-      expect(wallets[0].listAddresses().length).toBe(2);
->>>>>>> 3864ce2c
       expect(Coinbase.apiClients.wallet!.listWallets).toHaveBeenCalledTimes(1);
       expect(Coinbase.apiClients.address!.listAddresses).toHaveBeenCalledTimes(1);
       expect(Coinbase.apiClients.address!.listAddresses).toHaveBeenCalledWith(
@@ -432,14 +201,9 @@
         next_page: "",
         total_count: 1,
       });
-<<<<<<< HEAD
       Coinbase.apiClients.address!.listAddresses = mockReturnValue(mockAddressList);
       const result = await user.listWallets();
       const unhydratedWallet = result.wallets[0];
-=======
-      Coinbase.apiClients.address!.listAddresses = mockReturnValue(addressListModel);
-      const [unhydratedWallet] = await user.listWallets();
->>>>>>> 3864ce2c
       expect(unhydratedWallet.canSign()).toBe(false);
       await unhydratedWallet.setSeed(seed);
       expect(unhydratedWallet).toBeInstanceOf(Wallet);
@@ -456,14 +220,9 @@
         next_page: "",
         total_count: 1,
       });
-<<<<<<< HEAD
       Coinbase.apiClients.address!.listAddresses = mockReturnValue(mockAddressList);
       const result = await user.listWallets();
       const unhydratedWallet = result.wallets[0];
-=======
-      Coinbase.apiClients.address!.listAddresses = mockReturnValue(addressListModel);
-      const [unhydratedWallet] = await user.listWallets();
->>>>>>> 3864ce2c
       expect(() => unhydratedWallet.export()).toThrow(
         new InternalError("Cannot export Wallet without loaded seed"),
       );
@@ -508,12 +267,8 @@
         transaction_hash: generateRandomHash(8),
       });
 
-<<<<<<< HEAD
       const result = await user.listWallets();
       const wallet = result.wallets[0];
-=======
-      const [wallet] = await user.listWallets();
->>>>>>> 3864ce2c
       expect(wallet.getId()).toBe(walletId);
       expect(wallet.canSign()).toBe(false);
       expect(wallet.getNetworkId()).toBe(Coinbase.networkList.BaseSepolia);
