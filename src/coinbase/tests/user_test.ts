--- conflicted
+++ resolved
@@ -55,16 +55,11 @@
 
     beforeAll(async () => {
       walletId = crypto.randomUUID();
-<<<<<<< HEAD
       walletData = { walletId: walletId, seed: bip39.generateMnemonic() };
       const baseWallet = HDKey.fromMasterSeed(bip39.mnemonicToSeedSync(walletData.seed));
       const wallet1 = baseWallet.derive("m/44'/60'/0'/0/0");
       const address1 = getAddressFromHDKey(wallet1);
       mockAddressModel = newAddressModel(walletId, address1);
-=======
-      mockAddressModel = newAddressModel(walletId);
-      mockAddressModel.address_id = "0x406210138180fD4d69368bcDD961062c6D8E8Cf7";
->>>>>>> 264336f4
       mockAddressList = {
         data: [mockAddressModel],
         has_more: false,
@@ -81,13 +76,6 @@
       Coinbase.apiClients.address = addressesApiMock;
       Coinbase.apiClients.address!.listAddresses = mockReturnValue(mockAddressList);
       user = new User(mockUserModel);
-<<<<<<< HEAD
-=======
-      walletData = {
-        walletId: walletId,
-        seed: "month volume van spin despair squirrel drum observe cook sport spin confirm",
-      };
->>>>>>> 264336f4
       importedWallet = await user.importWallet(walletData);
       expect(importedWallet).toBeInstanceOf(Wallet);
       expect(Coinbase.apiClients.wallet!.getWallet).toHaveBeenCalledWith(walletId);
@@ -123,11 +111,7 @@
       const address1 = getAddressFromHDKey(wallet1);
 
       mockAddressModel = {
-<<<<<<< HEAD
         address_id: address1,
-=======
-        address_id: "0xB1666C6cDDB29468f721f3A4881a6e95CC963849",
->>>>>>> 264336f4
         wallet_id: walletId,
         public_key: convertStringToHex(wallet1.privateKey!),
         network_id: Coinbase.networkList.BaseSepolia,
@@ -401,7 +385,6 @@
       expect(Coinbase.apiClients.wallet!.listWallets).toHaveBeenCalledTimes(1);
       expect(Coinbase.apiClients.address!.listAddresses).toHaveBeenCalledTimes(0);
     });
-<<<<<<< HEAD
 
     it("should return the list of Wallets", async () => {
       const seed = bip39.generateMnemonic();
@@ -431,7 +414,5 @@
       );
       expect(Coinbase.apiClients.wallet!.listWallets).toHaveBeenCalledWith(10, "");
     });
-=======
->>>>>>> 264336f4
   });
 });