--- conflicted
+++ resolved
@@ -1,8 +1,4 @@
 import { AxiosPromise, AxiosRequestConfig, RawAxiosRequestConfig } from "axios";
-<<<<<<< HEAD
-import { Address, User as UserModel } from "./../client/api";
-import { RequestArgs } from "../client/base";
-=======
 import {
   Address,
   CreateWalletRequest,
@@ -27,7 +23,6 @@
     options?: RawAxiosRequestConfig,
   ) => AxiosPromise<WalletModel>;
 };
->>>>>>> e732b7f5
 
 /**
  * AddressAPI client type definition.
@@ -48,16 +43,10 @@
 
   /**
    * Get address
-<<<<<<< HEAD
-   * @summary Get address by onchain address
-   * @param {string} walletId The ID of the wallet the address belongs to.
-   * @param {string} addressId The onchain address of the address that is being fetched.
-=======
    *
    * @summary Get address by onchain address
    * @param {string} walletId - The ID of the wallet the address belongs to.
    * @param {string} addressId - The onchain address of the address that is being fetched.
->>>>>>> e732b7f5
    * @param {AxiosRequestConfig} [options] - Axios request options.
    * @throws {RequiredError}
    */
@@ -88,10 +77,6 @@
  */
 export type ApiClients = {
   user?: UserAPIClient;
-<<<<<<< HEAD
-  address?: AddressClient;
-=======
   address?: AddressAPIClient;
   wallet?: WalletAPIClient;
->>>>>>> e732b7f5
 };