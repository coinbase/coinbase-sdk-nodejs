--- conflicted
+++ resolved
@@ -1,11 +1,8 @@
 import { AxiosPromise, AxiosRequestConfig, RawAxiosRequestConfig } from "axios";
 import { ethers } from "ethers";
 import {
-<<<<<<< HEAD
   Address,
   CreateAddressRequest,
-=======
->>>>>>> e7c255d5
   CreateWalletRequest,
   BroadcastTransferRequest,
   CreateTransferRequest,
@@ -72,7 +69,6 @@
     walletId: string,
     addressId: string,
     options?: AxiosRequestConfig,
-<<<<<<< HEAD
   ): AxiosPromise<Address>;
 
   /**
@@ -87,10 +83,7 @@
     walletId: string,
     createAddressRequest?: CreateAddressRequest,
     options?: AxiosRequestConfig,
-  ): AxiosPromise<Address>;
-=======
   ): AxiosPromise<AddressModel>;
->>>>>>> e7c255d5
 };
 
 /**
