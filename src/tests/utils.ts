--- conflicted
+++ resolved
@@ -13,13 +13,10 @@
   StakingOperation as StakingOperationModel,
   ValidatorList,
   Validator,
+  ValidatorStatus,
   StakingOperationStatusEnum,
   FeatureSet,
-<<<<<<< HEAD
-  ValidatorStatus,
-=======
   TransactionStatusEnum,
->>>>>>> fb1c983e
 } from "../client";
 import { BASE_PATH } from "../client/base";
 import { Coinbase } from "../coinbase/coinbase";
