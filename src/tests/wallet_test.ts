import * as fs from "fs";
import crypto from "crypto";
import Decimal from "decimal.js";
import { ethers } from "ethers";
import { APIError } from "../coinbase/api_error";
import { Coinbase } from "../coinbase/coinbase";
import { ArgumentError, InternalError } from "../coinbase/errors";
import { Wallet } from "../coinbase/wallet";
import { ServerSignerStatus, TransferStatus } from "../coinbase/types";
import {
  AddressBalanceList,
  Address as AddressModel,
  Balance as BalanceModel,
  TransactionStatusEnum,
  Wallet as WalletModel,
  Trade as TradeModel,
} from "./../client";
import {
  VALID_ADDRESS_MODEL,
  VALID_TRANSFER_MODEL,
  VALID_WALLET_MODEL,
  addressesApiMock,
  assetsApiMock,
  generateWalletFromSeed,
  mockFn,
  mockReturnRejectedValue,
  mockReturnValue,
  newAddressModel,
  tradeApiMock,
  transfersApiMock,
  walletsApiMock,
  mockListAddress,
  getAssetMock,
} from "./utils";
import { Trade } from "../coinbase/trade";
import { WalletAddress } from "../coinbase/address/wallet_address";

describe("Wallet Class", () => {
  let wallet: Wallet;
  let walletModel: WalletModel;
  let walletId: string;
  const apiResponses = {};
  const existingSeed = "000102030405060708090a0b0c0d0e0f101112131415161718191a1b1c1d1e1f";

  beforeAll(async () => {
    const { address1 } = generateWalletFromSeed(existingSeed, 1);
    jest.spyOn(ethers.Wallet, "createRandom").mockReturnValue({
      privateKey: `0x${existingSeed}`,
    } as never);
    walletId = crypto.randomUUID();
    // Mock the API calls
    Coinbase.apiClients.wallet = walletsApiMock;
    Coinbase.apiClients.address = addressesApiMock;
    Coinbase.apiClients.wallet!.createWallet = mockFn(request => {
      const { network_id } = request.wallet;
      apiResponses[walletId] = {
        id: walletId,
        network_id,
        default_address: newAddressModel(walletId),
      };
      return { data: apiResponses[walletId] };
    });
    Coinbase.apiClients.wallet!.getWallet = mockFn(walletId => {
      walletModel = apiResponses[walletId];
      walletModel.default_address!.address_id = address1;
      return { data: apiResponses[walletId] };
    });
    Coinbase.apiClients.address!.createAddress = mockFn(walletId => {
      return { data: apiResponses[walletId].default_address };
    });
    wallet = await Wallet.create();
  });

  beforeEach(async () => {
    Coinbase.useServerSigner = false;
  });

<<<<<<< HEAD
  describe(".send", () => {
=======
  describe(".createTransfer", () => {
>>>>>>> ffdd6962
    let weiAmount, destination, intervalSeconds, timeoutSeconds;
    let balanceModel: BalanceModel;

    beforeEach(() => {
      jest.clearAllMocks();
      const key = ethers.Wallet.createRandom();
      weiAmount = new Decimal("5");
      destination = new WalletAddress(VALID_ADDRESS_MODEL, key as unknown as ethers.Wallet);
      intervalSeconds = 0.2;
      timeoutSeconds = 10;
      Coinbase.apiClients.asset = assetsApiMock;
      Coinbase.apiClients.asset!.getAsset = getAssetMock();

      Coinbase.apiClients.address!.getAddressBalance = mockFn(request => {
        const { asset_id } = request;
        balanceModel = {
          amount: "5000000000000000000",
          asset: {
            network_id: Coinbase.networks.BaseSepolia,
            asset_id,
            decimals: 18,
            contract_address: "0x",
          },
        };
        return { data: balanceModel };
      });

      Coinbase.apiClients.transfer = transfersApiMock;
    });

    it("should successfully create and complete a transfer", async () => {
      Coinbase.apiClients.transfer!.createTransfer = mockReturnValue(VALID_TRANSFER_MODEL);
      Coinbase.apiClients.transfer!.broadcastTransfer = mockReturnValue({
        transaction_hash: "0x6c087c1676e8269dd81e0777244584d0cbfd39b6997b3477242a008fa9349e11",
        ...VALID_TRANSFER_MODEL,
      });
      Coinbase.apiClients.transfer!.getTransfer = mockReturnValue({
        ...VALID_TRANSFER_MODEL,
        status: TransferStatus.COMPLETE,
      });
<<<<<<< HEAD

      await wallet.send({
=======
      await wallet.createTransfer({
>>>>>>> ffdd6962
        amount: weiAmount,
        assetId: Coinbase.assets.Wei,
        destination,
        timeoutSeconds,
        intervalSeconds,
      });

      expect(Coinbase.apiClients.transfer!.createTransfer).toHaveBeenCalledTimes(1);
      expect(Coinbase.apiClients.transfer!.broadcastTransfer).toHaveBeenCalledTimes(1);
      expect(Coinbase.apiClients.transfer!.getTransfer).toHaveBeenCalledTimes(1);
    });

    it("should throw an APIError if the createTransfer API call fails", async () => {
      Coinbase.apiClients.transfer!.createTransfer = mockReturnRejectedValue(
        new APIError("Failed to create transfer"),
      );
      await expect(
        wallet.send({
          amount: weiAmount,
          assetId: Coinbase.assets.Wei,
          destination,
          timeoutSeconds,
          intervalSeconds,
        }),
      ).rejects.toThrow(APIError);
    });

    it("should throw an APIError if the broadcastTransfer API call fails", async () => {
      Coinbase.apiClients.transfer!.createTransfer = mockReturnValue(VALID_TRANSFER_MODEL);
      Coinbase.apiClients.transfer!.broadcastTransfer = mockReturnRejectedValue(
        new APIError("Failed to broadcast transfer"),
      );
      await expect(
        wallet.send({
          amount: weiAmount,
          assetId: Coinbase.assets.Wei,
          destination,
          timeoutSeconds,
          intervalSeconds,
        }),
      ).rejects.toThrow(APIError);
    });

    it("should throw an Error if the transfer times out", async () => {
      Coinbase.apiClients.transfer!.createTransfer = mockReturnValue(VALID_TRANSFER_MODEL);
      Coinbase.apiClients.transfer!.broadcastTransfer = mockReturnValue({
        transaction_hash: "0x6c087c1676e8269dd81e0777244584d0cbfd39b6997b3477242a008fa9349e11",
        ...VALID_TRANSFER_MODEL,
      });
      Coinbase.apiClients.transfer!.getTransfer = mockReturnValue({
        ...VALID_TRANSFER_MODEL,
        status: TransferStatus.BROADCAST,
      });
      intervalSeconds = 0.000002;
      timeoutSeconds = 0.000002;

      await expect(
        wallet.send({
          amount: weiAmount,
          assetId: Coinbase.assets.Wei,
          destination,
          timeoutSeconds,
          intervalSeconds,
        }),
      ).rejects.toThrow("Transfer timed out");
    });

    it("should throw an ArgumentError if there are insufficient funds", async () => {
      const insufficientAmount = new Decimal("10000000000000000000");
      await expect(
        wallet.send({
          amount: insufficientAmount,
          assetId: Coinbase.assets.Wei,
          destination,
          timeoutSeconds,
          intervalSeconds,
        }),
      ).rejects.toThrow(ArgumentError);
    });

    it("should successfully create and complete a transfer when using server signer", async () => {
      Coinbase.useServerSigner = true;
      Coinbase.apiClients.transfer!.createTransfer = mockReturnValue(VALID_TRANSFER_MODEL);
      Coinbase.apiClients.transfer!.getTransfer = mockReturnValue({
        ...VALID_TRANSFER_MODEL,
        status: TransferStatus.COMPLETE,
      });

      await wallet.send({
        amount: weiAmount,
        assetId: Coinbase.assets.Wei,
        destination,
        timeoutSeconds,
        intervalSeconds,
      });

      expect(Coinbase.apiClients.transfer!.createTransfer).toHaveBeenCalledTimes(1);
      expect(Coinbase.apiClients.transfer!.getTransfer).toHaveBeenCalledTimes(1);
    });

    afterEach(() => {
      jest.restoreAllMocks();
    });
  });

  describe(".create", () => {
    beforeEach(() => {});
    it("should return a Wallet instance", async () => {
      expect(wallet).toBeInstanceOf(Wallet);
    });

    describe("#getId", () => {
      it("should return the correct wallet ID", async () => {
        expect(wallet.getId()).toBe(walletModel.id);
      });
    });

    describe("#getNetworkId", () => {
      let wallet;
      let network_id = Coinbase.networks.BaseMainnet;

      beforeEach(async () => {
        Coinbase.apiClients.wallet = walletsApiMock;
        Coinbase.apiClients.address = addressesApiMock;
        Coinbase.apiClients.wallet!.createWallet = mockReturnValue({
          ...VALID_WALLET_MODEL,
          network_id,
          server_signer_status: ServerSignerStatus.PENDING,
        });
        Coinbase.apiClients.wallet!.getWallet = mockReturnValue({
          ...VALID_WALLET_MODEL,
          network_id,
          server_signer_status: ServerSignerStatus.ACTIVE,
        });
        Coinbase.apiClients.address!.createAddress = mockReturnValue(newAddressModel(walletId));
        const createWalletParams =
          network_id === Coinbase.networks.BaseMainnet
            ? {
                networkId: network_id,
              }
            : undefined;
        wallet = await Wallet.create(createWalletParams);
      });

      describe("when a network is specified", () => {
        beforeAll(() => {
          network_id = Coinbase.networks.BaseMainnet;
        });
        it("it creates a wallet scoped to the specified network", () => {
          expect(wallet.getNetworkId()).toBe(Coinbase.networks.BaseMainnet);
        });
      });
      describe("when no network is specified", () => {
        beforeAll(() => {
          network_id = Coinbase.networks.BaseSepolia;
        });
        it("it creates a wallet scoped to the default network", () => {
          expect(wallet.getNetworkId()).toBe(Coinbase.networks.BaseSepolia);
        });
      });
    });

    describe("#getDefaultAddress", () => {
      it("should return the correct default address", async () => {
        expect(wallet.getDefaultAddress()!.getId()).toBe(walletModel.default_address!.address_id);
      });
    });

    it("should return true for canSign when the wallet is initialized without a seed", async () => {
      expect(wallet.canSign()).toBe(true);
    });

    it("should throw InternalError if derived key is not valid", async () => {
      Coinbase.apiClients.address!.listAddresses = mockFn(() => {
        return {
          data: {
            data: [VALID_ADDRESS_MODEL],
            has_more: false,
            next_page: "",
            total_count: 1,
          },
        };
      });
      await expect(wallet.listAddresses()).rejects.toThrow(InternalError);
    });

    it("should create new address and update the existing address list", async () => {
      const [addressList0] = mockListAddress(existingSeed, 1);
      let addresses = await wallet.listAddresses();
      expect(addresses.length).toBe(1);
      Coinbase.apiClients.address!.createAddress = mockReturnValue(addressList0);
      const newAddress = await wallet.createAddress();
      expect(newAddress).toBeInstanceOf(WalletAddress);
      mockListAddress(existingSeed, 2);
      addresses = await wallet.listAddresses();
      expect(addresses.length).toBe(2);
      expect(wallet.getAddress(newAddress.getId())!.getId()).toBe(newAddress.getId());
      expect(Coinbase.apiClients.address!.createAddress).toHaveBeenCalledTimes(1);
    });

    describe("when using a server signer", () => {
      const walletId = crypto.randomUUID();
      let wallet: Wallet;
      beforeEach(async () => {
        jest.clearAllMocks();
        Coinbase.useServerSigner = true;
      });

      it("should return a Wallet instance", async () => {
        Coinbase.apiClients.wallet!.createWallet = mockReturnValue({
          ...VALID_WALLET_MODEL,
          server_signer_status: ServerSignerStatus.PENDING,
        });
        Coinbase.apiClients.wallet!.getWallet = mockReturnValue({
          ...VALID_WALLET_MODEL,
          server_signer_status: ServerSignerStatus.ACTIVE,
        });
        Coinbase.apiClients.address!.createAddress = mockReturnValue(newAddressModel(walletId));

        wallet = await Wallet.create();
        expect(wallet).toBeInstanceOf(Wallet);
        expect(wallet.getServerSignerStatus()).toBe(ServerSignerStatus.ACTIVE);
        expect(Coinbase.apiClients.wallet!.createWallet).toHaveBeenCalledTimes(1);
        expect(Coinbase.apiClients.wallet!.getWallet).toHaveBeenCalledTimes(2);
        expect(Coinbase.apiClients.address!.createAddress).toHaveBeenCalledTimes(1);
      });

      it("should throw an Error if the Wallet times out waiting on a not active server signer", async () => {
        const intervalSeconds = 0.000002;
        const timeoutSeconds = 0.000002;
        Coinbase.apiClients.wallet!.getWallet = mockReturnValue({
          ...VALID_WALLET_MODEL,
          server_signer_status: ServerSignerStatus.PENDING,
        });

        await expect(Wallet.create({ timeoutSeconds, intervalSeconds })).rejects.toThrow(
          "Wallet creation timed out. Check status of your Server-Signer",
        );
        expect(Coinbase.apiClients.wallet!.createWallet).toHaveBeenCalledTimes(1);
        expect(Coinbase.apiClients.wallet!.getWallet).toHaveBeenCalled();
      });
    });
  });

  describe(".init", () => {
    let wallet: Wallet;
    let addressList: AddressModel[];
    let walletModel: WalletModel;
    const existingSeed = "000102030405060708090a0b0c0d0e0f101112131415161718191a1b1c1d1e1f";
    const { address1, address2, address3, wallet1PrivateKey, wallet2PrivateKey } =
      generateWalletFromSeed(existingSeed, 3);

    beforeEach(async () => {
      jest.clearAllMocks();
      addressList = [
        {
          address_id: address1,
          network_id: Coinbase.networks.BaseSepolia,
          public_key: wallet1PrivateKey,
          wallet_id: walletId,
        },
        {
          address_id: address2,
          network_id: Coinbase.networks.BaseSepolia,
          public_key: wallet2PrivateKey,
          wallet_id: walletId,
        },
      ];
      walletModel = {
        id: walletId,
        network_id: Coinbase.networks.BaseSepolia,
        default_address: addressList[0],
        enabled_features: [],
      };
      wallet = Wallet.init(walletModel, existingSeed);
      Coinbase.apiClients.address!.createAddress = mockFn(walletId => {
        return {
          data: {
            id: walletId,
            network_id: Coinbase.networks.BaseSepolia,
            default_address: newAddressModel(walletId),
          },
        };
      });
      Coinbase.apiClients.address!.listAddresses = mockFn(() => {
        return {
          data: {
            data: addressList,
          },
        };
      });
    });

    it("should throw an error when the wallet does not have a default address", async () => {
      const wallet = Wallet.init({
        id: walletId,
        network_id: Coinbase.networks.BaseSepolia,
        enabled_features: [],
      });
      await expect(async () => await wallet.faucet()).rejects.toThrow(InternalError);
    });

    it("should return a Wallet instance", async () => {
      expect(wallet).toBeInstanceOf(Wallet);
    });

    it("should return the correct wallet ID", async () => {
      expect(wallet.getId()).toBe(walletModel.id);
    });

    it("should return the correct network ID", async () => {
      expect(wallet.getNetworkId()).toBe(Coinbase.networks.BaseSepolia);
    });

    it("should derive the correct number of addresses", async () => {
      const addresses = await wallet.listAddresses();
      expect(addresses.length).toBe(2);
    });

    it("should create new address and update the existing address list", async () => {
      mockListAddress(existingSeed, 2);
      let addresses = await wallet.listAddresses();
      expect(addresses.length).toBe(2);
      const [, , lastAddress] = mockListAddress(existingSeed, 3);
      Coinbase.apiClients.address!.createAddress = mockReturnValue(lastAddress);
      const newAddress = await wallet.createAddress();
      expect(newAddress).toBeInstanceOf(WalletAddress);
      addresses = await wallet.listAddresses();
      expect(addresses.length).toBe(3);
      expect(wallet.getAddress(newAddress.getId())!.getId()).toBe(newAddress.getId());
    });

    it("should return the correct string representation", async () => {
      expect(wallet.toString()).toBe(
        `Wallet{id: '${walletModel.id}', networkId: '${Coinbase.networks.BaseSepolia}'}`,
      );
    });

    it("should raise an error when the seed is invalid", async () => {
      const newWallet = Wallet.init(walletModel, "");
      expect(() => newWallet.setSeed(``)).toThrow(ArgumentError);
      expect(() => newWallet.setSeed(`invalid-seed`)).toThrow(ArgumentError);
    });

    it("should raise an error when creating a wallet with an invalid network", async () => {
      const newWallet = Wallet.init(
        {
          ...walletModel,
          network_id: "invalid_network_id",
        },
        "",
      );
      newWallet.setSeed(existingSeed);
      await expect(newWallet.createAddress()).rejects.toThrow(
        "Unsupported network ID: invalid_network_id",
      );
    });
  });

  describe("#export", () => {
    let walletId: string;
    let addressModel: AddressModel;
    let walletModel: WalletModel;
    let seedWallet: Wallet;
    const seed = "000102030405060708090a0b0c0d0e0f101112131415161718191a1b1c1d1e1f";

    beforeAll(async () => {
      walletId = crypto.randomUUID();
      addressModel = newAddressModel(walletId);
      walletModel = {
        id: walletId,
        network_id: Coinbase.networks.BaseSepolia,
        default_address: addressModel,
        enabled_features: [],
      };
      Coinbase.apiClients.address = addressesApiMock;
      Coinbase.apiClients.address!.getAddress = mockFn(() => {
        return { data: addressModel };
      });
      seedWallet = Wallet.init(walletModel, seed);
    });

    it("exports the Wallet data", () => {
      const walletData = seedWallet.export();
      expect(walletData.walletId).toBe(seedWallet.getId());
      expect(walletData.seed).toBe(seed);
    });

    it("allows for re-creation of a Wallet", async () => {
      const walletData = seedWallet.export();
      const newWallet = Wallet.init(walletModel, walletData.seed);
      expect(newWallet).toBeInstanceOf(Wallet);
    });

    it("throws an error when the Wallet is seedless", async () => {
      const seedlessWallet = Wallet.init(walletModel, "");
      expect(() => seedlessWallet.export()).toThrow(InternalError);
    });

    it("should return true for canSign when the wallet is initialized with a seed", () => {
      expect(wallet.canSign()).toBe(true);
    });
  });

  describe("#listBalances", () => {
    beforeEach(() => {
      jest.clearAllMocks();
      const mockBalanceResponse: AddressBalanceList = {
        data: [
          {
            amount: "1000000000000000000",
            asset: {
              asset_id: Coinbase.assets.Eth,
              network_id: Coinbase.networks.BaseSepolia,
              decimals: 18,
            },
          },
          {
            amount: "5000000",
            asset: {
              asset_id: "usdc",
              network_id: Coinbase.networks.BaseSepolia,
              decimals: 6,
            },
          },
        ],
        has_more: false,
        next_page: "",
        total_count: 2,
      };
      Coinbase.apiClients.wallet!.listWalletBalances = mockReturnValue(mockBalanceResponse);
    });

    it("should return a hash with an ETH and USDC balance", async () => {
      mockListAddress(existingSeed, 3);
      const balanceMap = await wallet.listBalances();
      expect(balanceMap.get("eth")).toEqual(new Decimal(1));
      expect(balanceMap.get("usdc")).toEqual(new Decimal(5));
      expect(Coinbase.apiClients.wallet!.listWalletBalances).toHaveBeenCalledTimes(1);
      expect(Coinbase.apiClients.wallet!.listWalletBalances).toHaveBeenCalledWith(wallet.getId());
    });
  });

  describe("#getBalance", () => {
    beforeEach(() => {
      const mockWalletBalance: BalanceModel = {
        amount: "5000000000000000000",
        asset: {
          asset_id: Coinbase.assets.Eth,
          network_id: Coinbase.networks.BaseSepolia,
          decimals: 18,
        },
      };
      Coinbase.apiClients.wallet!.getWalletBalance = mockReturnValue(mockWalletBalance);
    });

    it("should return the correct ETH balance", async () => {
      const balanceMap = await wallet.getBalance(Coinbase.assets.Eth);
      expect(balanceMap).toEqual(new Decimal(5));
      expect(Coinbase.apiClients.wallet!.getWalletBalance).toHaveBeenCalledTimes(1);
      expect(Coinbase.apiClients.wallet!.getWalletBalance).toHaveBeenCalledWith(
        wallet.getId(),
        Coinbase.assets.Eth,
      );
    });

    it("should return the correct GWEI balance", async () => {
      const balance = await wallet.getBalance(Coinbase.assets.Gwei);
      expect(balance).toEqual(new Decimal(5000000000));
      expect(Coinbase.apiClients.wallet!.getWalletBalance).toHaveBeenCalledTimes(1);
      expect(Coinbase.apiClients.wallet!.getWalletBalance).toHaveBeenCalledWith(
        wallet.getId(),
        Coinbase.assets.Eth,
      );
    });

    it("should return the correct WEI balance", async () => {
      const balance = await wallet.getBalance(Coinbase.assets.Wei);
      expect(balance).toEqual(new Decimal(5000000000000000000));
      expect(Coinbase.apiClients.wallet!.getWalletBalance).toHaveBeenCalledTimes(1);
      expect(Coinbase.apiClients.wallet!.getWalletBalance).toHaveBeenCalledWith(
        wallet.getId(),
        Coinbase.assets.Eth,
      );
    });

    it("should return 0 when the balance is not found", async () => {
      Coinbase.apiClients.wallet!.getWalletBalance = mockReturnValue({});
      const balance = await wallet.getBalance(Coinbase.assets.Wei);
      expect(balance).toEqual(new Decimal(0));
      expect(Coinbase.apiClients.wallet!.getWalletBalance).toHaveBeenCalledTimes(1);
      expect(Coinbase.apiClients.wallet!.getWalletBalance).toHaveBeenCalledWith(
        wallet.getId(),
        Coinbase.assets.Eth,
      );
    });
  });

  describe("#canSign", () => {
    let wallet;
    beforeAll(async () => {
      const mockAddressModel = newAddressModel(walletId);
      const mockWalletModel = {
        id: walletId,
        default_address: mockAddressModel,
        network_id: Coinbase.networks.BaseSepolia,
      };
      Coinbase.apiClients.wallet = walletsApiMock;
      Coinbase.apiClients.address = addressesApiMock;
      Coinbase.apiClients.wallet!.createWallet = mockReturnValue(mockWalletModel);
      Coinbase.apiClients.wallet!.getWallet = mockReturnValue(mockWalletModel);
      Coinbase.apiClients.address!.createAddress = mockReturnValue(mockAddressModel);
      wallet = await Wallet.create();
    });
    it("should return true when the wallet initialized", () => {
      expect(wallet.canSign()).toBe(true);
    });
  });

  describe("should change the network ID", () => {
    let wallet;
    beforeAll(async () => {
      Coinbase.apiClients.wallet = walletsApiMock;
      Coinbase.apiClients.address = addressesApiMock;
      Coinbase.apiClients.wallet!.createWallet = mockReturnValue({
        ...VALID_WALLET_MODEL,
        network_id: Coinbase.networks.BaseMainnet,
        server_signer_status: ServerSignerStatus.PENDING,
      });
      Coinbase.apiClients.wallet!.getWallet = mockReturnValue({
        ...VALID_WALLET_MODEL,
        network_id: Coinbase.networks.BaseMainnet,
        server_signer_status: ServerSignerStatus.ACTIVE,
      });
      Coinbase.apiClients.address!.createAddress = mockReturnValue(newAddressModel(walletId));
      wallet = await Wallet.create({
        networkId: Coinbase.networks.BaseMainnet,
      });
    });
    it("should return true when the wallet initialized", () => {
      expect(wallet.getNetworkId()).toBe(Coinbase.networks.BaseMainnet);
    });
  });

  describe("#saveSeed", () => {
    const seed = "000102030405060708090a0b0c0d0e0f101112131415161718191a1b1c1d1e1f";
    let apiPrivateKey;
    const filePath = "seeds.json";
    let seedWallet;

    beforeEach(async () => {
      apiPrivateKey = Coinbase.apiKeyPrivateKey;
      Coinbase.apiKeyPrivateKey = crypto.generateKeyPairSync("ec", {
        namedCurve: "prime256v1",
        privateKeyEncoding: { type: "pkcs8", format: "pem" },
        publicKeyEncoding: { type: "spki", format: "pem" },
      }).privateKey;
      fs.writeFileSync(filePath, JSON.stringify({}), "utf8");
      seedWallet = Wallet.init(walletModel, seed);
    });

    afterEach(async () => {
      fs.unlinkSync(filePath);
      Coinbase.apiKeyPrivateKey = apiPrivateKey;
    });

    it("should save the seed when encryption is false", async () => {
      seedWallet.saveSeed(filePath, false);
      const storedSeedData = fs.readFileSync(filePath);
      const walletSeedData = JSON.parse(storedSeedData.toString());
      expect(walletSeedData[walletId].encrypted).toBe(false);
      expect(walletSeedData[walletId].iv).toBe("");
      expect(walletSeedData[walletId].authTag).toBe("");
      expect(walletSeedData[walletId].seed).toBe(seed);
    });

    it("should save the seed when encryption is true", async () => {
      seedWallet.saveSeed(filePath, true);
      const storedSeedData = fs.readFileSync(filePath);
      const walletSeedData = JSON.parse(storedSeedData.toString());
      expect(walletSeedData[walletId].encrypted).toBe(true);
      expect(walletSeedData[walletId].iv).not.toBe("");
      expect(walletSeedData[walletId].authTag).not.toBe("");
      expect(walletSeedData[walletId].seed).not.toBe(seed);
    });

    it("should throw an error when the wallet is seedless", async () => {
      const seedlessWallet = Wallet.init(walletModel, "");
      expect(() => seedlessWallet.saveSeed(filePath, false)).toThrow(InternalError);
    });
  });

  describe(".loadSeed", () => {
    const seed = "000102030405060708090a0b0c0d0e0f101112131415161718191a1b1c1d1e1f";
    let apiPrivateKey;
    const filePath = "seeds.json";
    let seedWallet;
    let seedlessWallet;

    beforeEach(async () => {
      apiPrivateKey = Coinbase.apiKeyPrivateKey;
      Coinbase.apiKeyPrivateKey = crypto.generateKeyPairSync("ec", {
        namedCurve: "prime256v1",
        privateKeyEncoding: { type: "pkcs8", format: "pem" },
        publicKeyEncoding: { type: "spki", format: "pem" },
      }).privateKey;

      const initialSeedData = {
        [walletId]: {
          encrypted: false,
          iv: "",
          authTag: "",
          seed,
        },
      };
      fs.writeFileSync(filePath, JSON.stringify(initialSeedData), "utf8");
      seedWallet = Wallet.init(walletModel, seed);
      seedlessWallet = Wallet.init(walletModel, "");
    });

    afterEach(async () => {
      fs.unlinkSync(filePath);
      Coinbase.apiKeyPrivateKey = apiPrivateKey;
    });

    it("loads the seed from the file", async () => {
      await seedlessWallet.loadSeed(filePath);
      expect(seedlessWallet.canSign()).toBe(true);
    });

    it("loads the encrypted seed from the file", async () => {
      seedWallet.saveSeed(filePath, true);
      await seedlessWallet.loadSeed(filePath);
      expect(seedlessWallet.canSign()).toBe(true);
    });

    it("loads the encrypted seed from the file with multiple seeds", async () => {
      seedWallet.saveSeed(filePath, true);

      const otherModel = {
        id: crypto.randomUUID(),
        network_id: Coinbase.networks.BaseSepolia,
        enabled_features: [],
      };
      const randomSeed = ethers.Wallet.createRandom().privateKey.slice(2);
      const otherWallet = Wallet.init(otherModel, randomSeed);
      otherWallet.saveSeed(filePath, true);

      await seedlessWallet.loadSeed(filePath);
      expect(seedlessWallet.canSign()).toBe(true);
    });

    it("raises an error if the wallet is already hydrated", async () => {
      await expect(seedWallet.loadSeed(filePath)).rejects.toThrow(InternalError);
    });

    it("raises an error when file contains different wallet data", async () => {
      const otherSeedData = {
        [crypto.randomUUID()]: {
          encrypted: false,
          iv: "",
          authTag: "",
          seed,
        },
      };
      fs.writeFileSync(filePath, JSON.stringify(otherSeedData), "utf8");

      await expect(seedlessWallet.loadSeed(filePath)).rejects.toThrow(ArgumentError);
    });

    it("raises an error when the file is absent", async () => {
      await expect(seedlessWallet.loadSeed("non-file.json")).rejects.toThrow(ArgumentError);
    });

    it("raises an error when the file is corrupted", async () => {
      fs.writeFileSync(filePath, "corrupted data", "utf8");

      await expect(seedlessWallet.loadSeed(filePath)).rejects.toThrow(ArgumentError);
    });

    it("throws an error when the file is empty", async () => {
      fs.writeFileSync("invalid-file.json", "", "utf8");
      await expect(wallet.loadSeed("invalid-file.json")).rejects.toThrow(ArgumentError);
      fs.unlinkSync("invalid-file.json");
    });

    it("throws an error when the file is not a valid JSON", async () => {
      fs.writeFileSync("invalid-file.json", `{"test":{"authTag":false}}`, "utf8");
      await expect(wallet.loadSeed("invalid-file.json")).rejects.toThrow(ArgumentError);
      fs.unlinkSync("invalid-file.json");
    });
  });

<<<<<<< HEAD
  describe(".trade", () => {
    let tradeObject;
    beforeAll(() => {
      tradeObject = new Trade({
        network_id: Coinbase.networks.BaseSepolia,
        wallet_id: walletId,
        address_id: VALID_ADDRESS_MODEL.address_id,
        trade_id: crypto.randomUUID(),
        from_amount: "0.01",
        transaction: {
          network_id: Coinbase.networks.BaseSepolia,
          from_address_id: VALID_ADDRESS_MODEL.address_id,
          unsigned_payload: "unsigned_payload",
          status: TransactionStatusEnum.Pending,
        },
      } as TradeModel);
      const trade = Promise.resolve(tradeObject);
      jest.spyOn(WalletAddress.prototype, "trade").mockReturnValue(trade);
    });

    it("should throw an error when the wallet does not have a default address", async () => {
      const wallet = await Wallet.init(walletModel);
      await expect(async () => await wallet.trade(0.01, "eth", "usdc")).rejects.toThrow(
=======
  describe("#trade", () => {
    const tradeObject = new Trade({
      network_id: Coinbase.networks.BaseSepolia,
      wallet_id: walletId,
      address_id: VALID_ADDRESS_MODEL.address_id,
      trade_id: crypto.randomUUID(),
      from_amount: "0.01",
      transaction: {
        network_id: Coinbase.networks.BaseSepolia,
        from_address_id: VALID_ADDRESS_MODEL.address_id,
        unsigned_payload: "unsigned_payload",
        status: TransactionStatusEnum.Pending,
      },
    } as TradeModel);

    it("should throw an error when the wallet does not have a default address", async () => {
      const newWallet = Wallet.init(walletModel);
      await expect(async () => await newWallet.createTrade(0.01, "eth", "usdc")).rejects.toThrow(
>>>>>>> ffdd6962
        InternalError,
      );
    });

    it("should create a trade from the default address", async () => {
<<<<<<< HEAD
      const result = await wallet.trade(0.01, "eth", "usdc");
=======
      const trade = Promise.resolve(tradeObject);
      jest.spyOn(Wallet.prototype, "createTrade").mockReturnValue(trade);
      const wallet = await Wallet.create();
      const result = await wallet.createTrade(0.01, "eth", "usdc");
>>>>>>> ffdd6962
      expect(result).toBeInstanceOf(Trade);
      expect(result.getAddressId()).toBe(tradeObject.getAddressId());
      expect(result.getWalletId()).toBe(tradeObject.getWalletId());
      expect(result.getId()).toBe(tradeObject.getId());
    });

    it("should list trades for a given address", async () => {
      Coinbase.apiClients.trade = tradeApiMock;
      const listOfTrades = [tradeObject, tradeObject];
      Coinbase.apiClients.trade!.listTrades = mockFn(() => {
        const object = listOfTrades.shift();
        return {
          data: {
            data: [object],
            has_more: listOfTrades.length > 0,
            next_page: listOfTrades.length > 0 ? "x" : "",
            total_count: listOfTrades.length,
          },
        };
      });

      const [address1] = await wallet.listAddresses();
      const tradeWallet = (await wallet.getAddress(address1.getId())) as WalletAddress;
      const trades = await tradeWallet.listTrades();
      expect(trades[0]).toBeInstanceOf(Trade);
      expect(trades.length).toBe(2);
    });
  });
});<|MERGE_RESOLUTION|>--- conflicted
+++ resolved
@@ -75,11 +75,7 @@
     Coinbase.useServerSigner = false;
   });
 
-<<<<<<< HEAD
   describe(".send", () => {
-=======
-  describe(".createTransfer", () => {
->>>>>>> ffdd6962
     let weiAmount, destination, intervalSeconds, timeoutSeconds;
     let balanceModel: BalanceModel;
 
@@ -120,12 +116,8 @@
         ...VALID_TRANSFER_MODEL,
         status: TransferStatus.COMPLETE,
       });
-<<<<<<< HEAD
 
       await wallet.send({
-=======
-      await wallet.createTransfer({
->>>>>>> ffdd6962
         amount: weiAmount,
         assetId: Coinbase.assets.Wei,
         destination,
@@ -819,7 +811,6 @@
     });
   });
 
-<<<<<<< HEAD
   describe(".trade", () => {
     let tradeObject;
     beforeAll(() => {
@@ -841,41 +832,17 @@
     });
 
     it("should throw an error when the wallet does not have a default address", async () => {
-      const wallet = await Wallet.init(walletModel);
-      await expect(async () => await wallet.trade(0.01, "eth", "usdc")).rejects.toThrow(
-=======
-  describe("#trade", () => {
-    const tradeObject = new Trade({
-      network_id: Coinbase.networks.BaseSepolia,
-      wallet_id: walletId,
-      address_id: VALID_ADDRESS_MODEL.address_id,
-      trade_id: crypto.randomUUID(),
-      from_amount: "0.01",
-      transaction: {
-        network_id: Coinbase.networks.BaseSepolia,
-        from_address_id: VALID_ADDRESS_MODEL.address_id,
-        unsigned_payload: "unsigned_payload",
-        status: TransactionStatusEnum.Pending,
-      },
-    } as TradeModel);
-
-    it("should throw an error when the wallet does not have a default address", async () => {
       const newWallet = Wallet.init(walletModel);
-      await expect(async () => await newWallet.createTrade(0.01, "eth", "usdc")).rejects.toThrow(
->>>>>>> ffdd6962
+      await expect(async () => await newWallet.trade(0.01, "eth", "usdc")).rejects.toThrow(
         InternalError,
       );
     });
 
     it("should create a trade from the default address", async () => {
-<<<<<<< HEAD
+      const trade = Promise.resolve(tradeObject);
+      jest.spyOn(Wallet.prototype, "trade").mockReturnValue(trade);
+      const wallet = await Wallet.create();
       const result = await wallet.trade(0.01, "eth", "usdc");
-=======
-      const trade = Promise.resolve(tradeObject);
-      jest.spyOn(Wallet.prototype, "createTrade").mockReturnValue(trade);
-      const wallet = await Wallet.create();
-      const result = await wallet.createTrade(0.01, "eth", "usdc");
->>>>>>> ffdd6962
       expect(result).toBeInstanceOf(Trade);
       expect(result.getAddressId()).toBe(tradeObject.getAddressId());
       expect(result.getWalletId()).toBe(tradeObject.getWalletId());
