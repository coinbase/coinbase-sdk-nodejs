--- conflicted
+++ resolved
@@ -15,11 +15,7 @@
   "license": "ISC",
   "type": "module",
   "dependencies": {
-<<<<<<< HEAD
     "@coinbase/coinbase-sdk": "^0.6.0",
-=======
-    "@coinbase/coinbase-sdk": "^0.5.1",
->>>>>>> 44abe985
     "csv-parse": "^5.5.6",
     "csv-writer": "^1.6.0",
     "viem": "^2.21.6"
